#!/usr/bin/env python
import optparse
import os
import pprint
import re
import shlex
import subprocess
import sys

CC = os.environ.get('CC', 'cc')

root_dir = os.path.dirname(__file__)
sys.path.insert(0, os.path.join(root_dir, 'tools', 'gyp', 'pylib'))
from gyp.common import GetFlavor

# parse our options
parser = optparse.OptionParser()

# Options should be in alphabetical order but keep --prefix at the top,
# that's arguably the one people will be looking for most.
parser.add_option('--prefix',
    action='store',
    dest='prefix',
    help='select the install prefix (defaults to /usr/local)')

parser.add_option('--debug',
    action='store_true',
    dest='debug',
    help='also build debug build')

parser.add_option('--dest-cpu',
    action='store',
    dest='dest_cpu',
    help='CPU architecture to build for. Valid values are: arm, ia32, x64')

parser.add_option('--dest-os',
    action='store',
    dest='dest_os',
    help='operating system to build for. Valid values are: '
         'win, mac, solaris, freebsd, openbsd, linux, android')

parser.add_option('--gdb',
    action='store_true',
    dest='gdb',
    help='add gdb support')

parser.add_option('--ninja',
    action='store_true',
    dest='use_ninja',
    help='generate files for the ninja build system')

parser.add_option('--no-ifaddrs',
    action='store_true',
    dest='no_ifaddrs',
    help='use on deprecated SunOS systems that do not support ifaddrs.h')

# deprecated
parser.add_option('--openssl-includes',
    action='store',
    dest='shared_openssl_includes',
    help=optparse.SUPPRESS_HELP)

# deprecated
parser.add_option('--openssl-libpath',
    action='store',
    dest='shared_openssl_libpath',
    help=optparse.SUPPRESS_HELP)

# deprecated
parser.add_option('--openssl-use-sys',
    action='store_true',
    dest='shared_openssl',
    help=optparse.SUPPRESS_HELP)

parser.add_option('--shared-cares',
    action='store_true',
    dest='shared_cares',
    help='link to a shared cares DLL instead of static linking')

parser.add_option('--shared-cares-includes',
    action='store',
    dest='shared_cares_includes',
    help='directory containing cares header files')

parser.add_option('--shared-cares-libname',
    action='store',
    dest='shared_cares_libname',
    help='alternative lib name to link to (default: \'cares\')')

parser.add_option('--shared-cares-libpath',
    action='store',
    dest='shared_cares_libpath',
    help='a directory to search for the shared cares DLL')

parser.add_option('--shared-http-parser',
    action='store_true',
    dest='shared_http_parser',
    help='link to a shared http_parser DLL instead of static linking')

parser.add_option('--shared-http-parser-includes',
    action='store',
    dest='shared_http_parser_includes',
    help='directory containing http_parser header files')

parser.add_option('--shared-http-parser-libname',
    action='store',
    dest='shared_http_parser_libname',
    help='alternative lib name to link to (default: \'http_parser\')')

parser.add_option('--shared-http-parser-libpath',
    action='store',
    dest='shared_http_parser_libpath',
    help='a directory to search for the shared http_parser DLL')

parser.add_option('--shared-libuv',
    action='store_true',
    dest='shared_libuv',
    help='link to a shared libuv DLL instead of static linking')

parser.add_option('--shared-libuv-includes',
    action='store',
    dest='shared_libuv_includes',
    help='directory containing libuv header files')

parser.add_option('--shared-libuv-libname',
    action='store',
    dest='shared_libuv_libname',
    help='alternative lib name to link to (default: \'uv\')')

parser.add_option('--shared-libuv-libpath',
    action='store',
    dest='shared_libuv_libpath',
    help='a directory to search for the shared libuv DLL')

parser.add_option('--shared-openssl',
    action='store_true',
    dest='shared_openssl',
    help='link to a shared OpenSSl DLL instead of static linking')

parser.add_option('--shared-openssl-includes',
    action='store',
    dest='shared_openssl_includes',
    help='directory containing OpenSSL header files')

parser.add_option('--shared-openssl-libname',
    action='store',
    dest='shared_openssl_libname',
    help='alternative lib name to link to (default: \'crypto,ssl\')')

parser.add_option('--shared-openssl-libpath',
    action='store',
    dest='shared_openssl_libpath',
    help='a directory to search for the shared OpenSSL DLLs')

parser.add_option('--shared-v8',
    action='store_true',
    dest='shared_v8',
    help='link to a shared V8 DLL instead of static linking')

parser.add_option('--shared-v8-includes',
    action='store',
    dest='shared_v8_includes',
    help='directory containing V8 header files')

parser.add_option('--shared-v8-libname',
    action='store',
    dest='shared_v8_libname',
    help='alternative lib name to link to (default: \'v8\')')

parser.add_option('--shared-v8-libpath',
    action='store',
    dest='shared_v8_libpath',
    help='a directory to search for the shared V8 DLL')

parser.add_option('--shared-zlib',
    action='store_true',
    dest='shared_zlib',
    help='link to a shared zlib DLL instead of static linking')

parser.add_option('--shared-zlib-includes',
    action='store',
    dest='shared_zlib_includes',
    help='directory containing zlib header files')

parser.add_option('--shared-zlib-libname',
    action='store',
    dest='shared_zlib_libname',
    help='alternative lib name to link to (default: \'z\')')

parser.add_option('--shared-zlib-libpath',
    action='store',
    dest='shared_zlib_libpath',
    help='a directory to search for the shared zlib DLL')

# TODO document when we've decided on what the tracing API and its options will
# look like
parser.add_option('--systemtap-includes',
    action='store',
    dest='systemtap_includes',
    help=optparse.SUPPRESS_HELP)

parser.add_option('--tag',
    action='store',
    dest='tag',
    help='custom build tag')

parser.add_option('--with-arm-float-abi',
    action='store',
    dest='arm_float_abi',
    help='specifies which floating-point ABI to use. Valid values are: '
         'soft, softfp, hard')

parser.add_option('--with-dtrace',
    action='store_true',
    dest='with_dtrace',
    help='build with DTrace (default is true on sunos)')

parser.add_option('--with-etw',
    action='store_true',
    dest='with_etw',
    help='build with ETW (default is true on Windows)')

parser.add_option('--with-icu-path',
    action='store',
    dest='with_icu_path',
    help='Path to icu.gyp (ICU i18n, Chromium version only.)')

parser.add_option('--with-perfctr',
    action='store_true',
    dest='with_perfctr',
    help='build with performance counters (default is true on Windows)')

parser.add_option('--with-sslv2',
    action='store_true',
    dest='with_sslv2',
    help='enable SSL v2')

parser.add_option('--without-dtrace',
    action='store_true',
    dest='without_dtrace',
    help='build without DTrace')

parser.add_option('--without-etw',
    action='store_true',
    dest='without_etw',
    help='build without ETW')

parser.add_option('--without-npm',
    action='store_true',
    dest='without_npm',
    help='don\'t install the bundled npm package manager')

parser.add_option('--without-perfctr',
    action='store_true',
    dest='without_perfctr',
    help='build without performance counters')

parser.add_option('--without-snapshot',
    action='store_true',
    dest='without_snapshot',
    help='build without snapshotting V8 libraries. You might want to set'
         ' this for cross-compiling. [Default: False]')

parser.add_option('--without-ssl',
    action='store_true',
    dest='without_ssl',
    help='build without SSL')

parser.add_option('--xcode',
    action='store_true',
    dest='use_xcode',
    help='generate build files for use with xcode')

(options, args) = parser.parse_args()


def b(value):
  """Returns the string 'true' if value is truthy, 'false' otherwise."""
  if value:
    return 'true'
  else:
    return 'false'


def pkg_config(pkg):
  cmd = os.popen('pkg-config --libs %s' % pkg, 'r')
  libs = cmd.readline().strip()
  ret = cmd.close()
  if (ret): return None

  cmd = os.popen('pkg-config --cflags %s' % pkg, 'r')
  cflags = cmd.readline().strip()
  ret = cmd.close()
  if (ret): return None

  return (libs, cflags)


def cc_macros():
  """Checks predefined macros using the CC command."""

  try:
    p = subprocess.Popen(shlex.split(CC) + ['-dM', '-E', '-'],
                         stdin=subprocess.PIPE,
                         stdout=subprocess.PIPE,
                         stderr=subprocess.PIPE)
  except OSError:
    print '''Node.js configure error: No acceptable C compiler found!

        Please make sure you have a C compiler installed on your system and/or
        consider adjusting the CC environment variable if you installed
        it in a non-standard prefix.
        '''
    sys.exit()

  p.stdin.write('\n')
  out = p.communicate()[0]

  out = str(out).split('\n')

  k = {}
  for line in out:
    lst = shlex.split(line)
    if len(lst) > 2:
      key = lst[1]
      val = lst[2]
      k[key] = val
  return k


def is_arch_armv7():
  """Check for ARMv7 instructions"""
  cc_macros_cache = cc_macros()
  return ('__ARM_ARCH_7__' in cc_macros_cache or
          '__ARM_ARCH_7A__' in cc_macros_cache or
          '__ARM_ARCH_7R__' in cc_macros_cache or
          '__ARM_ARCH_7M__' in cc_macros_cache)


def is_arm_neon():
  """Check for ARM NEON support"""
  return '__ARM_NEON__' in cc_macros()


def is_arm_hard_float_abi():
  """Check for hardfloat or softfloat eabi on ARM"""
  # GCC versions 4.6 and above define __ARM_PCS or __ARM_PCS_VFP to specify
  # the Floating Point ABI used (PCS stands for Procedure Call Standard).
  # We use these as well as a couple of other defines to statically determine
  # what FP ABI used.
  # GCC versions 4.4 and below don't support hard-fp.
  # GCC versions 4.5 may support hard-fp without defining __ARM_PCS or
  # __ARM_PCS_VFP.

  if compiler_version() >= (4, 6, 0):
    return '__ARM_PCS_VFP' in cc_macros()
  elif compiler_version() < (4, 5, 0):
    return False
  elif '__ARM_PCS_VFP' in cc_macros():
    return True
  elif ('__ARM_PCS' in cc_macros() or
        '__SOFTFP' in cc_macros() or
        not '__VFP_FP__' in cc_macros()):
    return False
  else:
    print '''Node.js configure error: Your version of GCC does not report
      the Floating-Point ABI to compile for your hardware

      Please manually specify which floating-point ABI to use with the
      --with-arm-float-abi option.
      '''
    sys.exit()


def host_arch_cc():
  """Host architecture check using the CC command."""

  k = cc_macros()

  matchup = {
    '__x86_64__'  : 'x64',
    '__i386__'    : 'ia32',
    '__arm__'     : 'arm',
    '__mips__'    : 'mips',
  }

  rtn = 'ia32' # default

  for i in matchup:
    if i in k and k[i] != '0':
      rtn = matchup[i]
      break

  return rtn


def host_arch_win():
  """Host architecture check using environ vars (better way to do this?)"""

  arch = os.environ.get('PROCESSOR_ARCHITECTURE', 'x86')

  matchup = {
    'AMD64'  : 'x64',
    'x86'    : 'ia32',
    'arm'    : 'arm',
    'mips'   : 'mips',
  }

  return matchup.get(arch, 'ia32')


def compiler_version():
  try:
    proc = subprocess.Popen(shlex.split(CC) + ['--version'],
                            stdout=subprocess.PIPE)
  except WindowsError:
    return (0, False)

  is_clang = 'clang' in proc.communicate()[0].split('\n')[0]

  proc = subprocess.Popen(shlex.split(CC) + ['-dumpversion'],
                          stdout=subprocess.PIPE)
  version = tuple(map(int, proc.communicate()[0].split('.')))

  return (version, is_clang)


def configure_arm(o):
  if options.arm_float_abi:
    arm_float_abi = options.arm_float_abi
  elif is_arm_hard_float_abi():
    arm_float_abi = 'hard'
  else:
    arm_float_abi = 'default'
  o['variables']['armv7'] = int(is_arch_armv7())
  o['variables']['arm_fpu'] = 'vfpv3'  # V8 3.18 no longer supports VFP2.
  o['variables']['arm_neon'] = int(is_arm_neon())
  o['variables']['arm_thumb'] = 0      # -marm
  o['variables']['arm_float_abi'] = arm_float_abi


def configure_node(o):
  if options.dest_os == 'android':
    o['variables']['OS'] = 'android'
  o['variables']['node_prefix'] = os.path.expanduser(options.prefix or '')
  o['variables']['node_install_npm'] = b(not options.without_npm)
  o['default_configuration'] = 'Debug' if options.debug else 'Release'

  host_arch = host_arch_win() if os.name == 'nt' else host_arch_cc()
  target_arch = options.dest_cpu or host_arch
  o['variables']['host_arch'] = host_arch
  o['variables']['target_arch'] = target_arch

  if target_arch == 'arm':
    configure_arm(o)

  cc_version, is_clang = compiler_version()
  o['variables']['clang'] = 1 if is_clang else 0

  if not is_clang and cc_version != 0:
    o['variables']['gcc_version'] = 10 * cc_version[0] + cc_version[1]

  # clang has always supported -fvisibility=hidden, right?
  if not is_clang and cc_version < (4,0,0):
    o['variables']['visibility'] = ''

<<<<<<< HEAD
  if flavor in ('solaris', 'mac', 'linux'):
    use_dtrace = not options.without_dtrace
    # Don't enable by default on linux, it needs the sdt-devel package.
    if flavor == 'linux':
      if options.systemtap_includes:
        o['include_dirs'] += [options.systemtap_includes]
      use_dtrace = options.with_dtrace
    o['variables']['node_use_dtrace'] = b(use_dtrace)
    o['variables']['uv_use_dtrace'] = b(use_dtrace)
    o['variables']['uv_parent_path'] = '/deps/uv/'
=======
  # By default, enable DTrace on SunOS systems. Don't allow it on other
  # systems, since it won't work.  (The MacOS build process is different than
  # SunOS, and we haven't implemented it.)
  if flavor in ('solaris', 'mac'):
    o['variables']['node_use_dtrace'] = b(not options.without_dtrace)
  elif flavor == 'freebsd':
    o['variables']['node_use_dtrace'] = b(options.with_dtrace)
  elif flavor == 'linux':
    o['variables']['node_use_dtrace'] = 'false'
    o['variables']['node_use_systemtap'] = b(options.with_dtrace)
    if options.systemtap_includes:
      o['include_dirs'] += [options.systemtap_includes]
>>>>>>> 47abdd9c
  elif options.with_dtrace:
    raise Exception(
       'DTrace is currently only supported on SunOS, MacOS or Linux systems.')
  else:
    o['variables']['node_use_dtrace'] = 'false'

  # if we're on illumos based systems wrap the helper library into the
  # executable
  if flavor == 'solaris':
    o['variables']['node_use_mdb'] = 'true'
  else:
    o['variables']['node_use_mdb'] = 'false'

  if options.no_ifaddrs:
    o['defines'] += ['SUNOS_NO_IFADDRS']

  # By default, enable ETW on Windows.
  if flavor == 'win':
    o['variables']['node_use_etw'] = b(not options.without_etw)
  elif options.with_etw:
    raise Exception('ETW is only supported on Windows.')
  else:
    o['variables']['node_use_etw'] = 'false'

  # By default, enable Performance counters on Windows.
  if flavor == 'win':
    o['variables']['node_use_perfctr'] = b(not options.without_perfctr)
  elif options.with_perfctr:
    raise Exception('Performance counter is only supported on Windows.')
  else:
    o['variables']['node_use_perfctr'] = 'false'

  if options.tag:
    o['variables']['node_tag'] = '-' + options.tag
  else:
    o['variables']['node_tag'] = ''


def configure_libz(o):
  o['variables']['node_shared_zlib'] = b(options.shared_zlib)

  # assume shared_zlib if one of these is set?
  if options.shared_zlib_libpath:
    o['libraries'] += ['-L%s' % options.shared_zlib_libpath]
  if options.shared_zlib_libname:
    o['libraries'] += ['-l%s' % options.shared_zlib_libname]
  elif options.shared_zlib:
    o['libraries'] += ['-lz']
  if options.shared_zlib_includes:
    o['include_dirs'] += [options.shared_zlib_includes]


def configure_http_parser(o):
    o['variables']['node_shared_http_parser'] = b(options.shared_http_parser)

    # assume shared http_parser if one of these is set?
    if options.shared_http_parser_libpath:
        o['libraries'] += ['-L%s' % options.shared_http_parser_libpath]
    if options.shared_http_parser_libname:
        o['libraries'] += ['-l%s' % options.shared_http_parser_libname]
    elif options.shared_http_parser:
        o['libraries'] += ['-lhttp_parser']
    if options.shared_http_parser_includes:
        o['include_dirs'] += [options.shared_http_parser_includes]


def configure_cares(o):
    o['variables']['node_shared_cares'] = b(options.shared_cares)

    # assume shared cares if one of these is set?
    if options.shared_cares_libpath:
        o['libraries'] += ['-L%s' % options.shared_cares_libpath]
    if options.shared_cares_libname:
        o['libraries'] += ['-l%s' % options.shared_cares_libname]
    elif options.shared_cares:
        o['libraries'] += ['-lcares']
    if options.shared_cares_includes:
        o['include_dirs'] += [options.shared_cares_includes]


def configure_libuv(o):
  o['variables']['node_shared_libuv'] = b(options.shared_libuv)

  # assume shared libuv if one of these is set?
  if options.shared_libuv_libpath:
    o['libraries'] += ['-L%s' % options.shared_libuv_libpath]
  else:
    o['variables']['uv_library'] = 'static_library'

  if options.shared_libuv_libname:
    o['libraries'] += ['-l%s' % options.shared_libuv_libname]
  elif options.shared_libuv:
    o['libraries'] += ['-luv']
  if options.shared_libuv_includes:
    o['include_dirs'] += [options.shared_libuv_includes]


def configure_v8(o):
  o['variables']['node_shared_v8'] = b(options.shared_v8)
  o['variables']['v8_enable_gdbjit'] = 1 if options.gdb else 0
  o['variables']['v8_no_strict_aliasing'] = 1  # Work around compiler bugs.
  o['variables']['v8_optimized_debug'] = 0  # Compile with -O0 in debug builds.
  o['variables']['v8_random_seed'] = 0  # Use a random seed for hash tables.
  o['variables']['v8_use_snapshot'] = b(not options.without_snapshot)

  # assume shared_v8 if one of these is set?
  if options.shared_v8_libpath:
    o['libraries'] += ['-L%s' % options.shared_v8_libpath]
  if options.shared_v8_libname:
    o['libraries'] += ['-l%s' % options.shared_v8_libname]
  elif options.shared_v8:
    o['libraries'] += ['-lv8']
  if options.shared_v8_includes:
    o['include_dirs'] += [options.shared_v8_includes]


def configure_openssl(o):
  o['variables']['node_use_openssl'] = b(not options.without_ssl)
  o['variables']['node_shared_openssl'] = b(options.shared_openssl)

  if options.without_ssl:
    return

  # OpenSSL uses `#ifndef OPENSSL_NO_SSL2` checks so only define the
  # macro when we want to _disable_ SSL2.
  if not options.with_sslv2:
    o['defines'] += ['OPENSSL_NO_SSL2=1']

  if options.shared_openssl:
    (libs, cflags) = pkg_config('openssl') or ('-lssl -lcrypto', '')

    if options.shared_openssl_libpath:
      o['libraries'] += ['-L%s' % options.shared_openssl_libpath]

    if options.shared_openssl_libname:
      libnames = options.shared_openssl_libname.split(',')
      o['libraries'] += ['-l%s' % s for s in libnames]
    else:
      o['libraries'] += libs.split()

    if options.shared_openssl_includes:
      o['include_dirs'] += [options.shared_openssl_includes]
    else:
      o['cflags'] += cflags.split()


def configure_winsdk(o):
  if flavor != 'win':
    return

  winsdk_dir = os.environ.get('WindowsSdkDir')

  if winsdk_dir and os.path.isfile(winsdk_dir + '\\bin\\ctrpp.exe'):
    print('Found ctrpp in WinSDK--will build generated files '
          'into tools/msvs/genfiles.')
    o['variables']['node_has_winsdk'] = 'true'
    return

  print('ctrpp not found in WinSDK path--using pre-gen files '
        'from tools/msvs/genfiles.')


def configure_icu(o):
  have_icu_path = bool(options.with_icu_path)
  o['variables']['v8_enable_i18n_support'] = int(have_icu_path)
  if have_icu_path:
    o['variables']['icu_gyp_path'] = options.with_icu_path


# determine the "flavor" (operating system) we're building for,
# leveraging gyp's GetFlavor function
flavor_params = {}
if (options.dest_os):
  flavor_params['flavor'] = options.dest_os
flavor = GetFlavor(flavor_params)

output = {
  'variables': { 'python': sys.executable },
  'include_dirs': [],
  'libraries': [],
  'defines': [],
  'cflags': [],
}

configure_node(output)
configure_libz(output)
configure_http_parser(output)
configure_cares(output)
configure_libuv(output)
configure_v8(output)
configure_openssl(output)
configure_winsdk(output)
configure_icu(output)

# variables should be a root level element,
# move everything else to target_defaults
variables = output['variables']
del output['variables']
output = {
  'variables': variables,
  'target_defaults': output
}
pprint.pprint(output, indent=2)

def write(filename, data):
  filename = os.path.join(root_dir, filename)
  print 'creating ', filename
  f = open(filename, 'w+')
  f.write(data)

write('config.gypi', '# Do not edit. Generated by the configure script.\n' +
      pprint.pformat(output, indent=2) + '\n')

config = {
  'BUILDTYPE': 'Debug' if options.debug else 'Release',
  'USE_NINJA': str(int(options.use_ninja or 0)),
  'USE_XCODE': str(int(options.use_xcode or 0)),
  'PYTHON': sys.executable,
}

if options.prefix:
  config['PREFIX'] = options.prefix

config = '\n'.join(map('='.join, config.iteritems())) + '\n'

write('config.mk',
      '# Do not edit. Generated by the configure script.\n' + config)

gyp_args = [sys.executable, 'tools/gyp_node.py', '--no-parallel']

if options.use_ninja:
  gyp_args += ['-f', 'ninja-' + flavor]
elif options.use_xcode:
  gyp_args += ['-f', 'xcode']
elif flavor == 'win':
  gyp_args += ['-f', 'msvs', '-G', 'msvs_version=auto']
else:
  gyp_args += ['-f', 'make-' + flavor]

gyp_args += args

subprocess.call(gyp_args)<|MERGE_RESOLUTION|>--- conflicted
+++ resolved
@@ -464,31 +464,18 @@
   if not is_clang and cc_version < (4,0,0):
     o['variables']['visibility'] = ''
 
-<<<<<<< HEAD
-  if flavor in ('solaris', 'mac', 'linux'):
+  if flavor in ('solaris', 'mac', 'linux', 'freebsd'):
     use_dtrace = not options.without_dtrace
-    # Don't enable by default on linux, it needs the sdt-devel package.
+    # Don't enable by default on linux and freebsd
+    if flavor in ('linux', 'freebsd'):
+      use_dtrace = options.with_dtrace
+
     if flavor == 'linux':
       if options.systemtap_includes:
         o['include_dirs'] += [options.systemtap_includes]
-      use_dtrace = options.with_dtrace
     o['variables']['node_use_dtrace'] = b(use_dtrace)
     o['variables']['uv_use_dtrace'] = b(use_dtrace)
     o['variables']['uv_parent_path'] = '/deps/uv/'
-=======
-  # By default, enable DTrace on SunOS systems. Don't allow it on other
-  # systems, since it won't work.  (The MacOS build process is different than
-  # SunOS, and we haven't implemented it.)
-  if flavor in ('solaris', 'mac'):
-    o['variables']['node_use_dtrace'] = b(not options.without_dtrace)
-  elif flavor == 'freebsd':
-    o['variables']['node_use_dtrace'] = b(options.with_dtrace)
-  elif flavor == 'linux':
-    o['variables']['node_use_dtrace'] = 'false'
-    o['variables']['node_use_systemtap'] = b(options.with_dtrace)
-    if options.systemtap_includes:
-      o['include_dirs'] += [options.systemtap_includes]
->>>>>>> 47abdd9c
   elif options.with_dtrace:
     raise Exception(
        'DTrace is currently only supported on SunOS, MacOS or Linux systems.')
