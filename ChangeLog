--- conflicted
+++ resolved
@@ -1,4 +1,3 @@
-<<<<<<< HEAD
 2013.01.24, Version 0.9.8 (Unstable)
 
 * npm: Upgrade to v1.2.3
@@ -327,8 +326,8 @@
 
 * Fix #3521 Make process.env more like a regular Object (isaacs)
 
-=======
-2013.02.06, Version 0.8.19 (Stable)
+
+2013.02.06, Version 0.8.19 (Stable), 53978bdf420622ff0121c63c0338c9e7c2e60869
 
 * npm: Upgrade to v1.2.10
 
@@ -348,7 +347,6 @@
 
 * windows: map ERROR_DIRECTORY to UV_ENOENT (Bert Belder)
 
->>>>>>> 13897279
 
 2013.01.18, Version 0.8.18 (Stable), 2c4eef0d972838c51999d32c0d251857a713dc18
 
