--- conflicted
+++ resolved
@@ -32,11 +32,7 @@
 
 <p>The silent parameter is not neccessary not used, but it may in the future.</p>
 </div>
-<<<<<<< HEAD
-<p id="footer">help-search &mdash; npm@1.2.3</p>
-=======
 <p id="footer">help-search &mdash; npm@1.2.10</p>
->>>>>>> 13897279
 <script>
 ;(function () {
 var wrapper = document.getElementById("wrapper")
