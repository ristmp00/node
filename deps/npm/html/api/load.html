--- conflicted
+++ resolved
@@ -32,11 +32,7 @@
 
 <p>For a list of all the available command-line configs, see <code>npm help config</code></p>
 </div>
-<<<<<<< HEAD
-<p id="footer">load &mdash; npm@1.2.12</p>
-=======
 <p id="footer">load &mdash; npm@1.2.14</p>
->>>>>>> 80fb5809
 <script>
 ;(function () {
 var wrapper = document.getElementById("wrapper")
