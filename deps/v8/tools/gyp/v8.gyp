--- conflicted
+++ resolved
@@ -1205,18 +1205,8 @@
                 'sources': [
                   '../../src/base/platform/platform-macos.cc'
                 ],
-<<<<<<< HEAD
               }],
               ['_toolset=="target"', {
-=======
-              }
-            ],
-            ['OS=="solaris"', {
-                'link_settings': {
-                  'libraries': [
-                    '-lsocket -lnsl -lrt',
-                ]},
->>>>>>> 31051e5c
                 'sources': [
                   '../../src/base/platform/platform-qnx.cc'
                 ],
@@ -1260,7 +1250,7 @@
         ['OS=="solaris"', {
             'link_settings': {
               'libraries': [
-                '-lnsl',
+                '-lnsl -lrt',
             ]},
             'sources': [
               '../../src/base/platform/platform-solaris.cc',
